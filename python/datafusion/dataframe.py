--- conflicted
+++ resolved
@@ -60,12 +60,8 @@
     import polars as pl
     import pyarrow as pa
 
-<<<<<<< HEAD
-    from datafusion._internal import expr as expr_internal
     from datafusion.table_provider import TableProvider
 
-=======
->>>>>>> bf22c1d4
 from enum import Enum
 
 
