# Licensed to the Apache Software Foundation (ASF) under one
# or more contributor license agreements.  See the NOTICE file
# distributed with this work for additional information
# regarding copyright ownership.  The ASF licenses this file
# to you under the Apache License, Version 2.0 (the
# "License"); you may not use this file except in compliance
# with the License.  You may obtain a copy of the License at
#
#   http://www.apache.org/licenses/LICENSE-2.0
#
# Unless required by applicable law or agreed to in writing,
# software distributed under the License is distributed on an
# "AS IS" BASIS, WITHOUT WARRANTIES OR CONDITIONS OF ANY
# KIND, either express or implied.  See the License for the
# specific language governing permissions and limitations
# under the License.

"""This module supports expressions, one of the core concepts in DataFusion.

See :ref:`Expressions` in the online documentation for more details.
"""

from __future__ import annotations

<<<<<<< HEAD
from ._internal import (
    expr as expr_internal,
    LogicalPlan,
    functions as functions_internal,
)
from datafusion.common import RexType, DataTypeMap
from typing import Any
=======
from ._internal import expr as expr_internal, LogicalPlan
from datafusion.common import NullTreatment, RexType, DataTypeMap
from typing import Any, Optional
>>>>>>> e8ebc4fa
import pyarrow as pa

# The following are imported from the internal representation. We may choose to
# give these all proper wrappers, or to simply leave as is. These were added
# in order to support passing the `test_imports` unit test.
# Tim Saucer note: It is not clear to me what the use case is for exposing
# these definitions to the end user.

Alias = expr_internal.Alias
Analyze = expr_internal.Analyze
Aggregate = expr_internal.Aggregate
AggregateFunction = expr_internal.AggregateFunction
Between = expr_internal.Between
BinaryExpr = expr_internal.BinaryExpr
Case = expr_internal.Case
Cast = expr_internal.Cast
Column = expr_internal.Column
CreateMemoryTable = expr_internal.CreateMemoryTable
CreateView = expr_internal.CreateView
CrossJoin = expr_internal.CrossJoin
Distinct = expr_internal.Distinct
DropTable = expr_internal.DropTable
EmptyRelation = expr_internal.EmptyRelation
Exists = expr_internal.Exists
Explain = expr_internal.Explain
Extension = expr_internal.Extension
Filter = expr_internal.Filter
GroupingSet = expr_internal.GroupingSet
Join = expr_internal.Join
ILike = expr_internal.ILike
InList = expr_internal.InList
InSubquery = expr_internal.InSubquery
IsFalse = expr_internal.IsFalse
IsNotTrue = expr_internal.IsNotTrue
IsNull = expr_internal.IsNull
IsTrue = expr_internal.IsTrue
IsUnknown = expr_internal.IsUnknown
IsNotFalse = expr_internal.IsNotFalse
IsNotNull = expr_internal.IsNotNull
IsNotUnknown = expr_internal.IsNotUnknown
JoinConstraint = expr_internal.JoinConstraint
JoinType = expr_internal.JoinType
Like = expr_internal.Like
Limit = expr_internal.Limit
Literal = expr_internal.Literal
Negative = expr_internal.Negative
Not = expr_internal.Not
Partitioning = expr_internal.Partitioning
Placeholder = expr_internal.Placeholder
Projection = expr_internal.Projection
Repartition = expr_internal.Repartition
ScalarSubquery = expr_internal.ScalarSubquery
ScalarVariable = expr_internal.ScalarVariable
SimilarTo = expr_internal.SimilarTo
Sort = expr_internal.Sort
SortExpr = expr_internal.SortExpr
Subquery = expr_internal.Subquery
SubqueryAlias = expr_internal.SubqueryAlias
TableScan = expr_internal.TableScan
TryCast = expr_internal.TryCast
Union = expr_internal.Union
Unnest = expr_internal.Unnest
UnnestExpr = expr_internal.UnnestExpr
Window = expr_internal.Window

__all__ = [
    "Expr",
    "Column",
    "Literal",
    "BinaryExpr",
    "Literal",
    "AggregateFunction",
    "Not",
    "IsNotNull",
    "IsNull",
    "IsTrue",
    "IsFalse",
    "IsUnknown",
    "IsNotTrue",
    "IsNotFalse",
    "IsNotUnknown",
    "Negative",
    "Like",
    "ILike",
    "SimilarTo",
    "ScalarVariable",
    "Alias",
    "InList",
    "Exists",
    "Subquery",
    "InSubquery",
    "ScalarSubquery",
    "Placeholder",
    "GroupingSet",
    "Case",
    "CaseBuilder",
    "Cast",
    "TryCast",
    "Between",
    "Explain",
    "Limit",
    "Aggregate",
    "Sort",
    "SortExpr",
    "Analyze",
    "EmptyRelation",
    "Join",
    "JoinType",
    "JoinConstraint",
    "CrossJoin",
    "Union",
    "Unnest",
    "UnnestExpr",
    "Extension",
    "Filter",
    "Projection",
    "TableScan",
    "CreateMemoryTable",
    "CreateView",
    "Distinct",
    "SubqueryAlias",
    "DropTable",
    "Partitioning",
    "Repartition",
    "Window",
    "WindowFrame",
    "WindowFrameBound",
]


class Expr:
    """Expression object.

    Expressions are one of the core concepts in DataFusion. See
    :ref:`Expressions` in the online documentation for more information.
    """

    def __init__(self, expr: expr_internal.Expr) -> None:
        """This constructor should not be called by the end user."""
        self.expr = expr

    def to_variant(self) -> Any:
        """Convert this expression into a python object if possible."""
        return self.expr.to_variant()

    def display_name(self) -> str:
        """Returns the name of this expression as it should appear in a schema.

        This name will not include any CAST expressions.
        """
        return self.expr.display_name()

    def canonical_name(self) -> str:
        """Returns a complete string representation of this expression."""
        return self.expr.canonical_name()

    def variant_name(self) -> str:
        """Returns the name of the Expr variant.

        Ex: ``IsNotNull``, ``Literal``, ``BinaryExpr``, etc
        """
        return self.expr.variant_name()

    def __richcmp__(self, other: Expr, op: int) -> Expr:
        """Comparison operator."""
        return Expr(self.expr.__richcmp__(other, op))

    def __repr__(self) -> str:
        """Generate a string representation of this expression."""
        return self.expr.__repr__()

    def __add__(self, rhs: Any) -> Expr:
        """Addition operator.

        Accepts either an expression or any valid PyArrow scalar literal value.
        """
        if not isinstance(rhs, Expr):
            rhs = Expr.literal(rhs)
        return Expr(self.expr.__add__(rhs.expr))

    def __sub__(self, rhs: Any) -> Expr:
        """Subtraction operator.

        Accepts either an expression or any valid PyArrow scalar literal value.
        """
        if not isinstance(rhs, Expr):
            rhs = Expr.literal(rhs)
        return Expr(self.expr.__sub__(rhs.expr))

    def __truediv__(self, rhs: Any) -> Expr:
        """Division operator.

        Accepts either an expression or any valid PyArrow scalar literal value.
        """
        if not isinstance(rhs, Expr):
            rhs = Expr.literal(rhs)
        return Expr(self.expr.__truediv__(rhs.expr))

    def __mul__(self, rhs: Any) -> Expr:
        """Multiplication operator.

        Accepts either an expression or any valid PyArrow scalar literal value.
        """
        if not isinstance(rhs, Expr):
            rhs = Expr.literal(rhs)
        return Expr(self.expr.__mul__(rhs.expr))

    def __mod__(self, rhs: Any) -> Expr:
        """Modulo operator (%).

        Accepts either an expression or any valid PyArrow scalar literal value.
        """
        if not isinstance(rhs, Expr):
            rhs = Expr.literal(rhs)
        return Expr(self.expr.__mod__(rhs.expr))

    def __and__(self, rhs: Expr) -> Expr:
        """Logical AND."""
        if not isinstance(rhs, Expr):
            rhs = Expr.literal(rhs)
        return Expr(self.expr.__and__(rhs.expr))

    def __or__(self, rhs: Expr) -> Expr:
        """Logical OR."""
        if not isinstance(rhs, Expr):
            rhs = Expr.literal(rhs)
        return Expr(self.expr.__or__(rhs.expr))

    def __invert__(self) -> Expr:
        """Binary not (~)."""
        return Expr(self.expr.__invert__())

    def __getitem__(self, key: str | int) -> Expr:
        """Retrieve sub-object.

        If ``key`` is a string, returns the subfield of the struct.
        If ``key`` is an integer, retrieves the element in the array. Note that the
        element index begins at ``0``, unlike `array_element` which begines at ``1``.
        """
        if isinstance(key, int):
            return Expr(
                functions_internal.array_element(self.expr, Expr.literal(key + 1).expr)
            )
        return Expr(self.expr.__getitem__(key))

    def __eq__(self, rhs: Any) -> Expr:
        """Equal to.

        Accepts either an expression or any valid PyArrow scalar literal value.
        """
        if not isinstance(rhs, Expr):
            rhs = Expr.literal(rhs)
        return Expr(self.expr.__eq__(rhs.expr))

    def __ne__(self, rhs: Any) -> Expr:
        """Not equal to.

        Accepts either an expression or any valid PyArrow scalar literal value.
        """
        if not isinstance(rhs, Expr):
            rhs = Expr.literal(rhs)
        return Expr(self.expr.__ne__(rhs.expr))

    def __ge__(self, rhs: Any) -> Expr:
        """Greater than or equal to.

        Accepts either an expression or any valid PyArrow scalar literal value.
        """
        if not isinstance(rhs, Expr):
            rhs = Expr.literal(rhs)
        return Expr(self.expr.__ge__(rhs.expr))

    def __gt__(self, rhs: Any) -> Expr:
        """Greater than.

        Accepts either an expression or any valid PyArrow scalar literal value.
        """
        if not isinstance(rhs, Expr):
            rhs = Expr.literal(rhs)
        return Expr(self.expr.__gt__(rhs.expr))

    def __le__(self, rhs: Any) -> Expr:
        """Less than or equal to.

        Accepts either an expression or any valid PyArrow scalar literal value.
        """
        if not isinstance(rhs, Expr):
            rhs = Expr.literal(rhs)
        return Expr(self.expr.__le__(rhs.expr))

    def __lt__(self, rhs: Any) -> Expr:
        """Less than.

        Accepts either an expression or any valid PyArrow scalar literal value.
        """
        if not isinstance(rhs, Expr):
            rhs = Expr.literal(rhs)
        return Expr(self.expr.__lt__(rhs.expr))

    __radd__ = __add__
    __rand__ = __and__
    __rmod__ = __mod__
    __rmul__ = __mul__
    __ror__ = __or__
    __rsub__ = __sub__
    __rtruediv__ = __truediv__

    @staticmethod
    def literal(value: Any) -> Expr:
        """Creates a new expression representing a scalar value.

        ``value`` must be a valid PyArrow scalar value or easily castable to one.
        """
        if not isinstance(value, pa.Scalar):
            value = pa.scalar(value)
        return Expr(expr_internal.Expr.literal(value))

    @staticmethod
    def column(value: str) -> Expr:
        """Creates a new expression representing a column."""
        return Expr(expr_internal.Expr.column(value))

    def alias(self, name: str) -> Expr:
        """Assign a name to the expression."""
        return Expr(self.expr.alias(name))

    def sort(self, ascending: bool = True, nulls_first: bool = True) -> Expr:
        """Creates a sort :py:class:`Expr` from an existing :py:class:`Expr`.

        Args:
            ascending: If true, sort in ascending order.
            nulls_first: Return null values first.
        """
        return Expr(self.expr.sort(ascending=ascending, nulls_first=nulls_first))

    def is_null(self) -> Expr:
        """Returns ``True`` if this expression is null."""
        return Expr(self.expr.is_null())

    def is_not_null(self) -> Expr:
        """Returns ``True`` if this expression is not null."""
        return Expr(self.expr.is_not_null())

    def cast(self, to: pa.DataType[Any]) -> Expr:
        """Cast to a new data type."""
        return Expr(self.expr.cast(to))

    def rex_type(self) -> RexType:
        """Return the Rex Type of this expression.

        A Rex (Row Expression) specifies a single row of data.That specification
        could include user defined functions or types. RexType identifies the
        row as one of the possible valid ``RexType``.
        """
        return self.expr.rex_type()

    def types(self) -> DataTypeMap:
        """Return the ``DataTypeMap``.

        Returns:
            DataTypeMap which represents the PythonType, Arrow DataType, and
            SqlType Enum which this expression represents.
        """
        return self.expr.types()

    def python_value(self) -> Any:
        """Extracts the Expr value into a PyObject.

        This is only valid for literal expressions.

        Returns:
            Python object representing literal value of the expression.
        """
        return self.expr.python_value()

    def rex_call_operands(self) -> list[Expr]:
        """Return the operands of the expression based on it's variant type.

        Row expressions, Rex(s), operate on the concept of operands. Different
        variants of Expressions, Expr(s), store those operands in different
        datastructures. This function examines the Expr variant and returns
        the operands to the calling logic.
        """
        return [Expr(e) for e in self.expr.rex_call_operands()]

    def rex_call_operator(self) -> str:
        """Extracts the operator associated with a row expression type call."""
        return self.expr.rex_call_operator()

    def column_name(self, plan: LogicalPlan) -> str:
        """Compute the output column name based on the provided logical plan."""
        return self.expr.column_name(plan)

    def order_by(self, *exprs: Expr) -> ExprFuncBuilder:
        """Set the ordering for a window or aggregate function.

        This function will create an :py:class:`ExprFuncBuilder` that can be used to
        set parameters for either window or aggregate functions. If used on any other
        type of expression, an error will be generated when ``build()`` is called.
        """
        return ExprFuncBuilder(self.expr.order_by(list(e.expr for e in exprs)))

    def filter(self, filter: Expr) -> ExprFuncBuilder:
        """Filter an aggregate function.

        This function will create an :py:class:`ExprFuncBuilder` that can be used to
        set parameters for either window or aggregate functions. If used on any other
        type of expression, an error will be generated when ``build()`` is called.
        """
        return ExprFuncBuilder(self.expr.filter(filter.expr))

    def distinct(self) -> ExprFuncBuilder:
        """Only evaluate distinct values for an aggregate function.

        This function will create an :py:class:`ExprFuncBuilder` that can be used to
        set parameters for either window or aggregate functions. If used on any other
        type of expression, an error will be generated when ``build()`` is called.
        """
        return ExprFuncBuilder(self.expr.distinct())

    def null_treatment(self, null_treatment: NullTreatment) -> ExprFuncBuilder:
        """Set the treatment for ``null`` values for a window or aggregate function.

        This function will create an :py:class:`ExprFuncBuilder` that can be used to
        set parameters for either window or aggregate functions. If used on any other
        type of expression, an error will be generated when ``build()`` is called.
        """
        return ExprFuncBuilder(self.expr.null_treatment(null_treatment))

    def partition_by(self, *partition_by: Expr) -> ExprFuncBuilder:
        """Set the partitioning for a window function.

        This function will create an :py:class:`ExprFuncBuilder` that can be used to
        set parameters for either window or aggregate functions. If used on any other
        type of expression, an error will be generated when ``build()`` is called.
        """
        return ExprFuncBuilder(
            self.expr.partition_by(list(e.expr for e in partition_by))
        )

    def window_frame(self, window_frame: WindowFrame) -> ExprFuncBuilder:
        """Set the frame fora  window function.

        This function will create an :py:class:`ExprFuncBuilder` that can be used to
        set parameters for either window or aggregate functions. If used on any other
        type of expression, an error will be generated when ``build()`` is called.
        """
        return ExprFuncBuilder(self.expr.window_frame(window_frame.window_frame))


class ExprFuncBuilder:
    def __init__(self, builder: expr_internal.ExprFuncBuilder):
        self.builder = builder

    def order_by(self, *exprs: Expr) -> ExprFuncBuilder:
        """Set the ordering for a window or aggregate function.

        Values given in ``exprs`` must be sort expressions. You can convert any other
        expression to a sort expression using `.sort()`.
        """
        return ExprFuncBuilder(self.builder.order_by(list(e.expr for e in exprs)))

    def filter(self, filter: Expr) -> ExprFuncBuilder:
        """Filter values during aggregation."""
        return ExprFuncBuilder(self.builder.filter(filter.expr))

    def distinct(self) -> ExprFuncBuilder:
        """Only evaluate distinct values during aggregation."""
        return ExprFuncBuilder(self.builder.distinct())

    def null_treatment(self, null_treatment: NullTreatment) -> ExprFuncBuilder:
        """Set how nulls are treated for either window or aggregate functions."""
        return ExprFuncBuilder(self.builder.null_treatment(null_treatment))

    def partition_by(self, *partition_by: Expr) -> ExprFuncBuilder:
        """Set partitioning for window functions."""
        return ExprFuncBuilder(
            self.builder.partition_by(list(e.expr for e in partition_by))
        )

    def window_frame(self, window_frame: WindowFrame) -> ExprFuncBuilder:
        """Set window frame for window functions."""
        return ExprFuncBuilder(self.builder.window_frame(window_frame.window_frame))

    def build(self) -> Expr:
        """Create an expression from a Function Builder."""
        return Expr(self.builder.build())


class WindowFrame:
    """Defines a window frame for performing window operations."""

    def __init__(
        self, units: str, start_bound: Optional[Any], end_bound: Optional[Any]
    ) -> None:
        """Construct a window frame using the given parameters.

        Args:
            units: Should be one of ``rows``, ``range``, or ``groups``.
            start_bound: Sets the preceding bound. Must be >= 0. If none, this
                will be set to unbounded. If unit type is ``groups``, this
                parameter must be set.
            end_bound: Sets the following bound. Must be >= 0. If none, this
                will be set to unbounded. If unit type is ``groups``, this
                parameter must be set.
        """
        if not isinstance(start_bound, pa.Scalar) and start_bound is not None:
            start_bound = pa.scalar(start_bound)
            if units == "rows" or units == "groups":
                start_bound = start_bound.cast(pa.uint64())
        if not isinstance(end_bound, pa.Scalar) and end_bound is not None:
            end_bound = pa.scalar(end_bound)
            if units == "rows" or units == "groups":
                end_bound = end_bound.cast(pa.uint64())
        self.window_frame = expr_internal.WindowFrame(units, start_bound, end_bound)

    def get_frame_units(self) -> str:
        """Returns the window frame units for the bounds."""
        return self.window_frame.get_frame_units()

    def get_lower_bound(self) -> WindowFrameBound:
        """Returns starting bound."""
        return WindowFrameBound(self.window_frame.get_lower_bound())

    def get_upper_bound(self):
        """Returns end bound."""
        return WindowFrameBound(self.window_frame.get_upper_bound())


class WindowFrameBound:
    """Defines a single window frame bound.

    :py:class:`WindowFrame` typically requires a start and end bound.
    """

    def __init__(self, frame_bound: expr_internal.WindowFrameBound) -> None:
        """Constructs a window frame bound."""
        self.frame_bound = frame_bound

    def get_offset(self) -> int | None:
        """Returns the offset of the window frame."""
        return self.frame_bound.get_offset()

    def is_current_row(self) -> bool:
        """Returns if the frame bound is current row."""
        return self.frame_bound.is_current_row()

    def is_following(self) -> bool:
        """Returns if the frame bound is following."""
        return self.frame_bound.is_following()

    def is_preceding(self) -> bool:
        """Returns if the frame bound is preceding."""
        return self.frame_bound.is_preceding()

    def is_unbounded(self) -> bool:
        """Returns if the frame bound is unbounded."""
        return self.frame_bound.is_unbounded()


class CaseBuilder:
    """Builder class for constructing case statements.

    An example usage would be as follows::

        import datafusion.functions as f
        from datafusion import lit, col
        df.select(
            f.case(col("column_a")
            .when(lit(1), lit("One"))
            .when(lit(2), lit("Two"))
            .otherwise(lit("Unknown"))
        )
    """

    def __init__(self, case_builder: expr_internal.CaseBuilder) -> None:
        """Constructs a case builder.

        This is not typically called by the end user directly. See
        :py:func:`datafusion.functions.case` instead.
        """
        self.case_builder = case_builder

    def when(self, when_expr: Expr, then_expr: Expr) -> CaseBuilder:
        """Add a case to match against."""
        return CaseBuilder(self.case_builder.when(when_expr.expr, then_expr.expr))

    def otherwise(self, else_expr: Expr) -> Expr:
        """Set a default value for the case statement."""
        return Expr(self.case_builder.otherwise(else_expr.expr))

    def end(self) -> Expr:
        """Finish building a case statement.

        Any non-matching cases will end in a `null` value.
        """
        return Expr(self.case_builder.end())<|MERGE_RESOLUTION|>--- conflicted
+++ resolved
@@ -22,19 +22,13 @@
 
 from __future__ import annotations
 
-<<<<<<< HEAD
 from ._internal import (
     expr as expr_internal,
     LogicalPlan,
     functions as functions_internal,
 )
-from datafusion.common import RexType, DataTypeMap
-from typing import Any
-=======
-from ._internal import expr as expr_internal, LogicalPlan
-from datafusion.common import NullTreatment, RexType, DataTypeMap
+from datafusion.common import NullTreatment, , RexType, DataTypeMap
 from typing import Any, Optional
->>>>>>> e8ebc4fa
 import pyarrow as pa
 
 # The following are imported from the internal representation. We may choose to
